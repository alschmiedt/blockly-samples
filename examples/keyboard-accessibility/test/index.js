/**
 * @license
 * Copyright 2020 Google LLC
 * SPDX-License-Identifier: Apache-2.0
 */

/**
 * @fileoverview Plugin test.
 */

import {speaker} from '../src/speaker';
import {notePlayer} from '../src/note_player';
import {Music} from '../src/music';
import MicroModal from 'micromodal';
import {LineCursor} from '../src/line_cursor';

<<<<<<< HEAD
/**
 * Create a workspace.
 * @param {HTMLElement} blocklyDiv The blockly container div.
 * @param {!Blockly.BlocklyOptions} options The Blockly options.
 * @return {!Blockly.WorkspaceSvg} The created workspace.
 */
function createWorkspace(blocklyDiv, options) {
  const workspace = Blockly.inject(blocklyDiv, options);
  Blockly.ASTNode.NAVIGATE_ALL_FIELDS = true;
  workspace.getMarkerManager().setCursor(new LineCursor());
  workspace.addChangeListener((event) => speaker.nodeToSpeech(event));
  return workspace;
}

=======
>>>>>>> 3336c750
document.addEventListener('DOMContentLoaded', function() {
  MicroModal.init();
  const game = new Music();
  game.setGoalText('Play c4 d4 e4 c4');

  document.getElementById('playNote').addEventListener(
      'click', function() {
        notePlayer.playNote('C4', '8n');
      });
  document.getElementById('playText').addEventListener(
      'click', function() {
        const textContent = document.getElementById('textInput').value;
        speaker.speak(textContent);
      });
  document.getElementById('playNoteAndText').addEventListener(
      'click', function() {
        speaker.speak('C4', false, function() {
          notePlayer.playNote('C4', '8n');
        });
      });
});<|MERGE_RESOLUTION|>--- conflicted
+++ resolved
@@ -14,23 +14,6 @@
 import MicroModal from 'micromodal';
 import {LineCursor} from '../src/line_cursor';
 
-<<<<<<< HEAD
-/**
- * Create a workspace.
- * @param {HTMLElement} blocklyDiv The blockly container div.
- * @param {!Blockly.BlocklyOptions} options The Blockly options.
- * @return {!Blockly.WorkspaceSvg} The created workspace.
- */
-function createWorkspace(blocklyDiv, options) {
-  const workspace = Blockly.inject(blocklyDiv, options);
-  Blockly.ASTNode.NAVIGATE_ALL_FIELDS = true;
-  workspace.getMarkerManager().setCursor(new LineCursor());
-  workspace.addChangeListener((event) => speaker.nodeToSpeech(event));
-  return workspace;
-}
-
-=======
->>>>>>> 3336c750
 document.addEventListener('DOMContentLoaded', function() {
   MicroModal.init();
   const game = new Music();
